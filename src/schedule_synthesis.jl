--- conflicted
+++ resolved
@@ -99,18 +99,12 @@
 and `t` in [`bounded_runs_iter`](@ref).
 """
 function synthesize_constraints(sysd::AbstractStateSpace{<:Discrete},
-<<<<<<< HEAD
         K::AbstractMatrix{<:Real}, z_0::AbstractVecOrMat, d_max::Real,
         maxwindow::Integer, n::Integer, H::Integer; fullresults=false)
-=======
-        K::AbstractMatrix{Float64}, z_0::AbstractVecOrMat, d_max::Float64,
-        maxwindow::Int64, n::Int64, H::Int64)
->>>>>>> f764ac7f
 
     devs = fill(Inf, maxwindow, maxwindow)
     safe_constraints = [MeetAny(1, 1)]
 
-<<<<<<< HEAD
     if fullresults
         for window = 2:maxwindow, meet=1:window
             devs[window, meet] = devub(meet, window, sysd, K, z_0, d_max, n, H)
@@ -131,22 +125,6 @@
                         push!(safe_constraints, MeetAny(i, window))
                     end
                     break
-=======
-    # Do not need to go through all O(maxwindow^2) constraints,
-    # see paper for optimization argument
-    meet = 1
-    for window in 2:maxwindow
-        while meet < window
-            constraint = MeetAny(meet, window)
-            a = hold_kill(sysd, K, constraint)
-            # Check if the deviation bound is within the safety margin
-            reachable = bounded_runs_iter(a, z_0, n, ceil(Int64, H / n))[1:H, :, :]
-            m = maximum(deviation(a, z_0, reachable))
-            if m <= d_max
-                # All constraints with (m, window) where m >= meet are valid
-                for i in meet:window-1
-                    push!(safe_constraints, MeetAny(i, window))
->>>>>>> f764ac7f
                 end
                 meet += 1
             end
@@ -158,13 +136,13 @@
 
 function devub(meet::Integer, window::Integer, sysd::AbstractStateSpace{<:Discrete},
         K::AbstractMatrix{<:Real}, z_0::AbstractVecOrMat, d_max::Real, n::Integer,
-        H::Integer; iterations=ceil(H/n))
+        H::Integer)
     if meet == window
         return 0.
     end
     constraint = MeetAny(meet, window)
     a = hold_kill(sysd, K, constraint)
-    reachable = bounded_runs_iter(a, z_0, n, iterations, safety_margin=d_max)[1:H, :, :]
+    reachable = bounded_runs_iter(a, z_0, n, ceil(Int64, H/n), safety_margin=d_max)[1:H, :, :]
     maximum(deviation(a, z_0, reachable))
 end
 
